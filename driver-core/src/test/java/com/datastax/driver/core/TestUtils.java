--- conflicted
+++ resolved
@@ -41,11 +41,7 @@
     public static final String INSERT_FORMAT = "INSERT INTO %s (k, t, i, f) VALUES ('%s', '%s', %d, %f)";
     public static final String SELECT_ALL_FORMAT = "SELECT * FROM %s";
 
-<<<<<<< HEAD
     @SuppressWarnings({ "unchecked", "rawtypes" })
-=======
-    @SuppressWarnings("unchecked")
->>>>>>> 71830d4c
     public static BoundStatement setBoundValue(BoundStatement bs, String name, DataType type, Object value) {
         switch (type.getName()) {
             case ASCII:
